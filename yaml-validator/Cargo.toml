--- conflicted
+++ resolved
@@ -12,15 +12,8 @@
 [dependencies]
 yaml-rust = "0.4.3"
 thiserror = "1.0.10"
-<<<<<<< HEAD
 regex = { "version" = "1.3.4", optional = true }
+smallvec = { "version" = "0.1.2", optional = true }
 
 [features]
-default = ["regex"]
-=======
-smallvec = { "version" = "1.2.0", optional = true }
-
-[features]
-default = ["smallvec-optimization"]
-smallvec-optimization = ["smallvec"]
->>>>>>> 8de91c36
+default = ["regex", "smallvec"]